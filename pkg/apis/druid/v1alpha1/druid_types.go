package v1alpha1

import (
	"encoding/json"

	autoscalev2beta1 "k8s.io/api/autoscaling/v2beta1"

	appsv1 "k8s.io/api/apps/v1"
	v1 "k8s.io/api/core/v1"
	"k8s.io/api/policy/v1beta1"

	metav1 "k8s.io/apimachinery/pkg/apis/meta/v1"
)

// EDIT THIS FILE!  THIS IS SCAFFOLDING FOR YOU TO OWN!
// NOTE: json tags are required.  Any new fields you add must have json tags for the fields to be serialized.

// DruidSpec defines the desired state of Druid
// +k8s:openapi-gen=true
//type DruidSpec struct {
// INSERT ADDITIONAL SPEC FIELDS - desired state of cluster
// Important: Run "operator-sdk generate k8s" to regenerate code after modifying this file
// Add custom validation using kubebuilder tags: https://book-v1.book.kubebuilder.io/beyond_basics/generating_crd.html
//}

// DruidStatus defines the observed state of Druid
// +k8s:openapi-gen=true
//type DruidStatus struct {
// INSERT ADDITIONAL STATUS FIELD - define observed state of cluster
// Important: Run "operator-sdk generate k8s" to regenerate code after modifying this file
// Add custom validation using kubebuilder tags: https://book-v1.book.kubebuilder.io/beyond_basics/generating_crd.html
//}

// druid-operator deploys a druid cluster from given spec below, based on the spec it would create following
// k8s resources
// - one ConfigMap containing common.runtime.properties
// - for each item in the "nodes" field in spec
//   - one StatefulSet that manages one or more Druid pods with same config
//   - one ConfigMap containing runtime.properties, jvm.config, log4j.xml contents to be used by above Pods
//   - zero or more Headless/ClusterIP/LoadBalancer etc Service resources backed by above Pods
//   - optional PodDisruptionBudget resource for the StatefulSet
//
type DruidClusterSpec struct {
	// Optional: If true, this spec would be ignored by the operator
	Ignored bool `json:"ignored,omitempty"`

	// Required: common.runtime.properties contents
	CommonRuntimeProperties string `json:"common.runtime.properties"`

	// Required: in-container directory to mount with common.runtime.properties
	CommonConfigMountPath string `json:"commonConfigMountPath"`

	// Required: path to druid start script to be run on container start
	StartScript string `json:"startScript"`

	// Required: Druid Docker Image
	Image string `json:"image"`

<<<<<<< HEAD
	// Optional: ServiceAccount for the druid cluster
	ServiceAccount string `json:"serviceAccount"`
=======
	// Optional: imagePullSecrets for private registries
	ImagePullSecrets []v1.LocalObjectReference `json:"imagePullSecrets,omitempty"`
>>>>>>> 3aeb954c

	// Optional: environment variables for druid containers
	Env []v1.EnvVar `json:"env,omitempty"`

	// Optional: jvm options for druid jvm processes
	JvmOptions string `json:"jvm.options,omitempty"`

	// Optional: log4j config contents
	Log4jConfig string `json:"log4j.config,omitempty"`

	// Optional: druid pods security-context
	SecurityContext *v1.PodSecurityContext `json:"securityContext,omitempty"`

	// Optional: volumes etc for the Druid pods
	VolumeClaimTemplates []v1.PersistentVolumeClaim `json:"volumeClaimTemplates,omitempty"`
	VolumeMounts         []v1.VolumeMount           `json:"volumeMounts,omitempty"`
	Volumes              []v1.Volume                `json:"volumes,omitempty"`

	// Optional: custom annotations to be populated in Druid pods
	PodAnnotations map[string]string `json:"podAnnotations,omitempty"`

	// Optional: By default it is set to "parallel"
	PodManagementPolicy appsv1.PodManagementPolicyType `json:"podManagementPolicy,omitempty"`

	// Optional
	UpdateStrategy *appsv1.StatefulSetUpdateStrategy `json:"updateStrategy,omitempty"`

	// Optional, port is set to druid.port if not specified with httpGet handler
	LivenessProbe *v1.Probe `json:"livenessProbe,omitempty"`

	// Optional, port is set to druid.port if not specified with httpGet handler
	ReadinessProbe *v1.Probe `json:"readinessProbe,omitempty"`

	// Optional: k8s service resources to be created for each Druid statefulsets
	Services []v1.Service `json:"services,omitempty"`

	// Optional: node selector to be used by Druid statefulsets
	NodeSelector map[string]string `json:"nodeSelector,omitempty"`

	// Optional: toleration to be used in order to run Druid on nodes tainted
	Tolerations []v1.Toleration `json:"tolerations,omitempty"`

	// Optional: affinity to be used to for enabling node, pod affinity and anti-affinity
	Affinity *v1.Affinity `json:"affinity,omitempty"`

	// Spec used to create StatefulSet specs etc, Many of the fields above can be overridden at the specific
	// node spec level.
	// Key in following map can be arbitrary string that helps you identify resources(pods, statefulsets etc) for specific nodeSpec.
	// But, it is used in the k8s resource names, so it must be compliant with restrictions
	// placed on k8s resource names.
	// that is, it must match regex '[a-z0-9]([-a-z0-9]*[a-z0-9])?(\\.[a-z0-9]([-a-z0-9]*[a-z0-9])?)*'
	Nodes map[string]DruidNodeSpec `json:"nodes"`

	// Operator deploys above list of nodes in the Druid prescribed order of Historical, Overlord, MiddleManager,
	// Broker, Coordinator etc.
	// Optional: If set to true then operator checks the rollout status of previous version StateSets before updating next.
	// Used only for updates.
	RollingDeploy bool `json:"rollingDeploy,omitempty"`

	// futuristic stuff to make Druid dependency setup extensible from within Druid operator
	// ignore for now.
	Zookeeper     *ZookeeperSpec     `json:"zookeeper"`
	MetadataStore *MetadataStoreSpec `json:"metadataStore"`
	DeepStorage   *DeepStorageSpec   `json:"deepStorage"`
}

type DruidNodeSpec struct {
	// Required: Druid node type e.g. Broker, Coordinator, Historical, MiddleManager, Router, Overlord etc
	NodeType string `json:"nodeType"`

	// Required: Port used by Druid Process
	DruidPort int32 `json:"druid.port"`

	// Required
	Replicas int32 `json:"replicas"`

	// Optional
	PodDisruptionBudgetSpec *v1beta1.PodDisruptionBudgetSpec `json:"podDisruptionBudgetSpec"`

	// Required
	RuntimeProperties string `json:"runtime.properties"`

	// Optional: This overrides JvmOptions at top level
	JvmOptions string `json:"jvm.options,omitempty"`

	// Optional: This appends extra jvm options to JvmOptions field
	ExtraJvmOptions string `json:"extra.jvm.options,omitempty"`

	// Optional: This overrides Log4jConfig at top level
	Log4jConfig string `json:"log4j.config,omitempty"`

	// Required: in-container directory to mount with runtime.properties, jvm.config, log4j2.xml files
	NodeConfigMountPath string `json:"nodeConfigMountPath,omitempty"`

	// Optional: Overrides services at top level
	Services []v1.Service `json:"services,omitempty"`

	// Optional: toleration to be used in order to run Druid on nodes tainted
	Tolerations []v1.Toleration `json:"tolerations,omitempty"`

	// Optional: affinity to be used to for enabling node, pod affinity and anti-affinity
	Affinity *v1.Affinity `json:"affinity,omitempty"`

	// Optional: terminationGracePeriod
	TerminationGracePeriodSeconds *int64 `json:"terminationGracePeriodSeconds,omitempty"`

	// Optional: extra ports to be added to pod spec
	Ports []v1.ContainerPort `json:"ports,omitempty"`

	// Optional: Overrides image from top level
	Image string `json:"image,omitempty"`

	// Optional: Overrides imagePullSecrets from top level
	ImagePullSecrets []v1.LocalObjectReference `json:"imagePullSecrets,omitempty"`

	// Optional: Extra environment variables
	Env []v1.EnvVar `json:"env,omitempty"`

	// Optional: CPU/Memory Resources
	Resources v1.ResourceRequirements `json:"resources,omitempty"`

	// Optional: Overrides securityContext at top level
	SecurityContext *v1.PodSecurityContext `json:"securityContext,omitempty"`

	// Optional: custom annotations to be populated in Druid pods
	PodAnnotations map[string]string `json:"podAnnotations,omitempty"`

	// Optional: By default it is set to "parallel"
	PodManagementPolicy appsv1.PodManagementPolicyType `json:"podManagementPolicy,omitempty"`

	// Optional
	UpdateStrategy *appsv1.StatefulSetUpdateStrategy `json:"updateStrategy,omitempty"`

	// Optional
	LivenessProbe *v1.Probe `json:"livenessProbe,omitempty"`

	// Optional
	ReadinessProbe *v1.Probe `json:"readinessProbe,omitempty"`

	// Optional
	HPAutoScaler *autoscalev2beta1.HorizontalPodAutoscalerSpec `json:"hpAutoscaler,omitempty"`

	VolumeClaimTemplates []v1.PersistentVolumeClaim `json:"volumeClaimTemplates,omitempty"`
	VolumeMounts         []v1.VolumeMount           `json:"volumeMounts,omitempty"`
	Volumes              []v1.Volume                `json:"volumes,omitempty"`
}

type ZookeeperSpec struct {
	Type string          `json:"type"`
	Spec json.RawMessage `json:"spec"`
}

type MetadataStoreSpec struct {
	Type string          `json:"type"`
	Spec json.RawMessage `json:"spec"`
}

type DeepStorageSpec struct {
	Type string          `json:"type"`
	Spec json.RawMessage `json:"spec"`
}

type DruidClusterStatus struct {
	StatefulSets         []string `json:"statefulSets,omitempty"`
	Services             []string `json:"services,omitempty"`
	ConfigMaps           []string `json:"configMaps,omitempty"`
	PodDisruptionBudgets []string `json:"podDisruptionBudgets,omitempty"`
	HPAutoScalers        []string `json:"hpAutoscalers,omitempty"`
	Pods                 []string `json:"pods,omitempty"`
}

// +k8s:deepcopy-gen:interfaces=k8s.io/apimachinery/pkg/runtime.Object

// Druid is the Schema for the druids API
// +k8s:openapi-gen=true
// +kubebuilder:subresource:status
// +kubebuilder:resource:path=druids,scope=Namespaced
type Druid struct {
	metav1.TypeMeta   `json:",inline"`
	metav1.ObjectMeta `json:"metadata,omitempty"`

	Spec   DruidClusterSpec   `json:"spec,omitempty"`
	Status DruidClusterStatus `json:"status,omitempty"`
}

// +k8s:deepcopy-gen:interfaces=k8s.io/apimachinery/pkg/runtime.Object

// DruidList contains a list of Druid
type DruidList struct {
	metav1.TypeMeta `json:",inline"`
	metav1.ListMeta `json:"metadata,omitempty"`
	Items           []Druid `json:"items"`
}

func init() {
	SchemeBuilder.Register(&Druid{}, &DruidList{})
}<|MERGE_RESOLUTION|>--- conflicted
+++ resolved
@@ -56,13 +56,11 @@
 	// Required: Druid Docker Image
 	Image string `json:"image"`
 
-<<<<<<< HEAD
 	// Optional: ServiceAccount for the druid cluster
 	ServiceAccount string `json:"serviceAccount"`
-=======
+
 	// Optional: imagePullSecrets for private registries
 	ImagePullSecrets []v1.LocalObjectReference `json:"imagePullSecrets,omitempty"`
->>>>>>> 3aeb954c
 
 	// Optional: environment variables for druid containers
 	Env []v1.EnvVar `json:"env,omitempty"`
