package druid

import (
	"context"
	"crypto/sha1"
	"encoding/base64"
	"encoding/json"
	"fmt"
	"reflect"
	"regexp"
	"sort"

	autoscalev2beta1 "k8s.io/api/autoscaling/v2beta1"
	networkingv1beta1 "k8s.io/api/networking/v1beta1"

	"github.com/druid-io/druid-operator/apis/druid/v1alpha1"
	appsv1 "k8s.io/api/apps/v1"
	v1 "k8s.io/api/core/v1"
	"k8s.io/api/policy/v1beta1"
	apierrors "k8s.io/apimachinery/pkg/api/errors"
	metav1 "k8s.io/apimachinery/pkg/apis/meta/v1"
	"k8s.io/apimachinery/pkg/runtime"
	"k8s.io/apimachinery/pkg/runtime/schema"
	"k8s.io/apimachinery/pkg/types"
	"k8s.io/apimachinery/pkg/util/intstr"
	"sigs.k8s.io/controller-runtime/pkg/client"
	logf "sigs.k8s.io/controller-runtime/pkg/log"
)

const (
	druidOpResourceHash          = "druidOpResourceHash"
	broker                       = "broker"
	coordinator                  = "coordinator"
	overlord                     = "overlord"
	middleManager                = "middleManager"
	indexer                      = "indexer"
	historical                   = "historical"
	router                       = "router"
	defaultCommonConfigMountPath = "/druid/conf/druid/_common"
	finalizerName                = "deletepvc.finalizers.druid.apache.org"
)

var logger = logf.Log.WithName("druid_operator_handler")

func deployDruidCluster(sdk client.Client, m *v1alpha1.Druid) error {
	if m.Spec.Ignored {
		return nil
	}

	if err := verifyDruidSpec(m); err != nil {
		e := fmt.Errorf("invalid DruidSpec[%s:%s] due to [%s]", m.Kind, m.Name, err.Error())
		sendEvent(sdk, m, v1.EventTypeWarning, DruidSpecInvalid, e.Error())
		logger.Error(e, e.Error(), "name", m.Name, "namespace", m.Namespace)
		return nil
	}

	allNodeSpecs, err := getAllNodeSpecsInDruidPrescribedOrder(m)
	if err != nil {
		e := fmt.Errorf("invalid DruidSpec[%s:%s] due to [%s]", m.Kind, m.Name, err.Error())
		sendEvent(sdk, m, v1.EventTypeWarning, DruidSpecInvalid, e.Error())
		return nil
	}

	statefulSetNames := make(map[string]bool)
	deploymentNames := make(map[string]bool)
	serviceNames := make(map[string]bool)
	configMapNames := make(map[string]bool)
	podDisruptionBudgetNames := make(map[string]bool)
	hpaNames := make(map[string]bool)
	ingressNames := make(map[string]bool)
	pvcNames := make(map[string]bool)

	ls := makeLabelsForDruid(m.Name)

	commonConfig, err := makeCommonConfigMap(m, ls)
	if err != nil {
		return err
	}
	commonConfigSHA, err := getObjectHash(commonConfig)
	if err != nil {
		return err
	}

	if _, err := sdkCreateOrUpdateAsNeeded(sdk,
		func() (object, error) { return makeCommonConfigMap(m, ls) },
		func() object { return makeConfigMapEmptyObj() },
		alwaysTrueIsEqualsFn, noopUpdaterFn, m, configMapNames); err != nil {
		return err
	}

	/*
		Default Behavior: Finalizer shall be always executed resulting in deletion of pvc post deletion of Druid CR
		When the object (druid CR) has for deletion time stamp set, execute the finalizer
		Finalizer shall execute the following flow :
		1. Get sts List and PVC List
		2. Range and Delete sts first and then delete pvc. PVC must be deleted after sts termination has been executed
			else pvc finalizer shall block deletion since a pod/sts is referencing it.
		3. Once delete is executed we block program and return.
	*/

	if m.Spec.DisablePVCDeletionFinalizer == false {
		md := m.GetDeletionTimestamp() != nil
		if md {
			return executeFinalizers(sdk, m)
		}
		/*
			If finalizer isn't present add it to object meta.
			In case cr is already deleted do not call this function
		*/
		cr := checkIfCRExists(sdk, m)
		if cr {
			if !ContainsString(m.ObjectMeta.Finalizers, finalizerName) {
				m.SetFinalizers(append(m.GetFinalizers(), finalizerName))
				_, err := writers.Update(context.Background(), sdk, m, m)
				if err != nil {
					return err
				}
			}
		}
	}

	for _, elem := range allNodeSpecs {
		key := elem.key
		nodeSpec := elem.spec

		//Name in k8s must pass regex '[a-z0-9]([-a-z0-9]*[a-z0-9])?(\\.[a-z0-9]([-a-z0-9]*[a-z0-9])?)*'
		//So this unique string must follow same.
		nodeSpecUniqueStr := makeNodeSpecificUniqueString(m, key)

		lm := makeLabelsForNodeSpec(&nodeSpec, m, m.Name, nodeSpecUniqueStr)

		// create configmap first
		nodeConfig, err := makeConfigMapForNodeSpec(&nodeSpec, m, lm, nodeSpecUniqueStr)
		if err != nil {
			return err
		}

		nodeConfigSHA, err := getObjectHash(nodeConfig)
		if err != nil {
			return err
		}

		if _, err := sdkCreateOrUpdateAsNeeded(sdk,
			func() (object, error) { return nodeConfig, nil },
			func() object { return makeConfigMapEmptyObj() },
			alwaysTrueIsEqualsFn, noopUpdaterFn, m, configMapNames); err != nil {
			return err
		}

		//create services before creating statefulset
		firstServiceName := ""
		services := firstNonNilValue(nodeSpec.Services, m.Spec.Services).([]v1.Service)
		for _, svc := range services {
			if _, err := sdkCreateOrUpdateAsNeeded(sdk,
				func() (object, error) { return makeService(&svc, &nodeSpec, m, lm, nodeSpecUniqueStr) },
				func() object { return makeServiceEmptyObj() }, alwaysTrueIsEqualsFn,
				func(prev, curr object) { (curr.(*v1.Service)).Spec.ClusterIP = (prev.(*v1.Service)).Spec.ClusterIP },
				m, serviceNames); err != nil {
				return err
			}
			if firstServiceName == "" {
				firstServiceName = svc.ObjectMeta.Name
			}
		}

		nodeSpec.Ports = append(nodeSpec.Ports, v1.ContainerPort{ContainerPort: nodeSpec.DruidPort, Name: "druid-port"})

		if nodeSpec.Kind == "Deployment" {
			if deployCreateUpdateStatus, err := sdkCreateOrUpdateAsNeeded(sdk,
				func() (object, error) {
					return makeDeployment(&nodeSpec, m, lm, nodeSpecUniqueStr, fmt.Sprintf("%s-%s", commonConfigSHA, nodeConfigSHA), firstServiceName)
				},
				func() object { return makeDeploymentEmptyObj() },
				deploymentIsEquals, noopUpdaterFn, m, deploymentNames); err != nil {
				return err
			} else if m.Spec.RollingDeploy {

				if deployCreateUpdateStatus == resourceUpdated {
					return nil
				}

				// Check Deployment rolling update status, if in-progress then stop here
				done, err := isObjFullyDeployed(sdk, nodeSpecUniqueStr, m, func() object { return makeDeploymentEmptyObj() })
				if !done {
					return err
				}
			}
		} else {
			// Create/Update StatefulSet
			if stsCreateUpdateStatus, err := sdkCreateOrUpdateAsNeeded(sdk,
				func() (object, error) {
					return makeStatefulSet(&nodeSpec, m, lm, nodeSpecUniqueStr, fmt.Sprintf("%s-%s", commonConfigSHA, nodeConfigSHA), firstServiceName)
				},
				func() object { return makeStatefulSetEmptyObj() },
				statefulSetIsEquals, noopUpdaterFn, m, statefulSetNames); err != nil {
				return err
			} else if m.Spec.RollingDeploy {

				if stsCreateUpdateStatus == resourceUpdated {
					// we just updated, give sts controller some time to update status of replicas after update
					return nil
				}

				// Default is set to true
				execCheckCrashStatus(sdk, &nodeSpec, m)

				//Check StatefulSet rolling update status, if in-progress then stop here
				done, err := isObjFullyDeployed(sdk, nodeSpecUniqueStr, m, func() object { return makeStatefulSetEmptyObj() })
				if !done {
					return err
				}
			}

			// Default is set to true
			execCheckCrashStatus(sdk, &nodeSpec, m)
		}

		// Create Ingress Spec
		if nodeSpec.Ingress != nil {
			if _, err := sdkCreateOrUpdateAsNeeded(sdk,
				func() (object, error) {
					return makeIngress(&nodeSpec, m, ls, nodeSpecUniqueStr)
				},
				func() object { return makeIngressEmptyObj() },
				alwaysTrueIsEqualsFn, noopUpdaterFn, m, ingressNames); err != nil {
				return err
			}
		}

		// Create PodDisruptionBudget
		if nodeSpec.PodDisruptionBudgetSpec != nil {
			if _, err := sdkCreateOrUpdateAsNeeded(sdk,
				func() (object, error) { return makePodDisruptionBudget(&nodeSpec, m, lm, nodeSpecUniqueStr) },
				func() object { return makePodDisruptionBudgetEmptyObj() },
				alwaysTrueIsEqualsFn, noopUpdaterFn, m, podDisruptionBudgetNames); err != nil {
				return err
			}
		}

		// Create HPA Spec
		if nodeSpec.HPAutoScaler != nil {
			if _, err := sdkCreateOrUpdateAsNeeded(sdk,
				func() (object, error) {
					return makeHorizontalPodAutoscaler(&nodeSpec, m, ls, nodeSpecUniqueStr)
				},
				func() object { return makeHorizontalPodAutoscalerEmptyObj() },
				alwaysTrueIsEqualsFn, noopUpdaterFn, m, hpaNames); err != nil {
				return err
			}
		}

		if nodeSpec.PersistentVolumeClaim != nil {
			for _, pvc := range nodeSpec.PersistentVolumeClaim {
				if _, err := sdkCreateOrUpdateAsNeeded(sdk,
					func() (object, error) { return makePersistentVolumeClaim(&pvc, &nodeSpec, m, lm, nodeSpecUniqueStr) },
					func() object { return makePersistentVolumeClaimEmptyObj() }, alwaysTrueIsEqualsFn,
					noopUpdaterFn,
					m, pvcNames); err != nil {
					return err
				}
			}
		}
	}

	if m.Spec.DeleteOrphanPvc {
		if err := deleteOrphanPVC(sdk, m); err != nil {
			e := fmt.Errorf("Error in deleteOrphanPVC due to [%s]", err.Error())
			sendEvent(sdk, m, v1.EventTypeWarning, "LIST_FAIL", e.Error())
			logger.Error(e, e.Error(), "name", m.Name, "namespace", m.Namespace)
		}
	}

	//update status and delete unwanted resources
	updatedStatus := v1alpha1.DruidStatus{}

	updatedStatus.StatefulSets = deleteUnusedResources(sdk, m, statefulSetNames, ls,
		func() runtime.Object { return makeStatefulSetListEmptyObj() },
		func(listObj runtime.Object) []object {
			items := listObj.(*appsv1.StatefulSetList).Items
			result := make([]object, len(items))
			for i := 0; i < len(items); i++ {
				result[i] = &items[i]
			}
			return result
		})
	sort.Strings(updatedStatus.StatefulSets)

	updatedStatus.Deployments = deleteUnusedResources(sdk, m, deploymentNames, ls,
		func() runtime.Object { return makeDeloymentListEmptyObj() },
		func(listObj runtime.Object) []object {
			items := listObj.(*appsv1.DeploymentList).Items
			result := make([]object, len(items))
			for i := 0; i < len(items); i++ {
				result[i] = &items[i]
			}
			return result
		})
	sort.Strings(updatedStatus.Deployments)

	updatedStatus.HPAutoScalers = deleteUnusedResources(sdk, m, hpaNames, ls,
		func() runtime.Object { return makeHorizontalPodAutoscalerListEmptyObj() },
		func(listObj runtime.Object) []object {
			items := listObj.(*autoscalev2beta1.HorizontalPodAutoscalerList).Items
			result := make([]object, len(items))
			for i := 0; i < len(items); i++ {
				result[i] = &items[i]
			}
			return result
		})
	sort.Strings(updatedStatus.HPAutoScalers)

	updatedStatus.Ingress = deleteUnusedResources(sdk, m, ingressNames, ls,
		func() runtime.Object { return makeIngressListEmptyObj() },
		func(listObj runtime.Object) []object {
			items := listObj.(*networkingv1beta1.IngressList).Items
			result := make([]object, len(items))
			for i := 0; i < len(items); i++ {
				result[i] = &items[i]
			}
			return result
		})
	sort.Strings(updatedStatus.Ingress)

	updatedStatus.PodDisruptionBudgets = deleteUnusedResources(sdk, m, podDisruptionBudgetNames, ls,
		func() runtime.Object { return makePodDisruptionBudgetListEmptyObj() },
		func(listObj runtime.Object) []object {
			items := listObj.(*v1beta1.PodDisruptionBudgetList).Items
			result := make([]object, len(items))
			for i := 0; i < len(items); i++ {
				result[i] = &items[i]
			}
			return result
		})
	sort.Strings(updatedStatus.PodDisruptionBudgets)

	updatedStatus.Services = deleteUnusedResources(sdk, m, serviceNames, ls,
		func() runtime.Object { return makeServiceListEmptyObj() },
		func(listObj runtime.Object) []object {
			items := listObj.(*v1.ServiceList).Items
			result := make([]object, len(items))
			for i := 0; i < len(items); i++ {
				result[i] = &items[i]
			}
			return result
		})
	sort.Strings(updatedStatus.Services)

	updatedStatus.ConfigMaps = deleteUnusedResources(sdk, m, configMapNames, ls,
		func() runtime.Object { return makeConfigMapListEmptyObj() },
		func(listObj runtime.Object) []object {
			items := listObj.(*v1.ConfigMapList).Items
			result := make([]object, len(items))
			for i := 0; i < len(items); i++ {
				result[i] = &items[i]
			}
			return result
		})
	sort.Strings(updatedStatus.ConfigMaps)

<<<<<<< HEAD
	podList, _ := readers.List(context.TODO(), sdk, m, makeLabelsForDruid(m.Name), func() runtime.Object { return makePodList() }, func(listObj runtime.Object) []object {
		items := listObj.(*v1.PodList).Items
		result := make([]object, len(items))
		for i := 0; i < len(items); i++ {
			result[i] = &items[i]
		}
		return result
	})
=======
	updatedStatus.PersistentVolumeClaims = deleteUnusedResources(sdk, m, pvcNames, ls,
		func() runtime.Object { return makePersistentVolumeClaimListEmptyObj() },
		func(listObj runtime.Object) []object {
			items := listObj.(*v1.PersistentVolumeClaimList).Items
			result := make([]object, len(items))
			for i := 0; i < len(items); i++ {
				result[i] = &items[i]
			}
			return result
		})
	sort.Strings(updatedStatus.PersistentVolumeClaims)

	podList := makePodList()
	listOpts := []client.ListOption{
		client.InNamespace(m.Namespace),
		client.MatchingLabels(makeLabelsForDruid(m.Name)),
	}
>>>>>>> f84aa7ec

	updatedStatus.Pods = getPodNames(podList)
	sort.Strings(updatedStatus.Pods)

	if !reflect.DeepEqual(updatedStatus, m.Status) {
		patchBytes, err := json.Marshal(map[string]v1alpha1.DruidStatus{"status": updatedStatus})
		if err != nil {
			return fmt.Errorf("failed to serialize status patch to bytes: %v", err)
		}
		_ = writers.Patch(context.TODO(), sdk, m, m, true, client.ConstantPatch(types.MergePatchType, patchBytes))
	}

	return nil
}

func deleteSTSAndPVC(sdk client.Client, drd *v1alpha1.Druid, stsList, pvcList []object) error {

	for _, sts := range stsList {
		err := writers.Delete(context.TODO(), sdk, drd, sts, &client.DeleteAllOfOptions{})
		if err != nil {
			return err
		}
	}

	for i := range pvcList {
		err := writers.Delete(context.TODO(), sdk, drd, pvcList[i], &client.DeleteAllOfOptions{})
		if err != nil {
			return err
		}
	}

	return nil
}

func checkIfCRExists(sdk client.Client, m *v1alpha1.Druid) bool {
	_, err := readers.Get(context.TODO(), sdk, m.Name, m, func() object { return makeDruidEmptyObj() })
	if err != nil {
		return false
	} else {
		return true
	}
}

func deleteOrphanPVC(sdk client.Client, drd *v1alpha1.Druid) error {

	podList, err := readers.List(context.TODO(), sdk, drd, makeLabelsForDruid(drd.Name), func() runtime.Object { return makePodList() }, func(listObj runtime.Object) []object {
		items := listObj.(*v1.PodList).Items
		result := make([]object, len(items))
		for i := 0; i < len(items); i++ {
			result[i] = &items[i]
		}
		return result
	})
	if err != nil {
		return err
	}

	pvcLabels := map[string]string{
		"druid_cr": drd.Name,
	}

	pvcList, err := readers.List(context.TODO(), sdk, drd, pvcLabels, func() runtime.Object { return makePersistentVolumeClaimListEmptyObj() }, func(listObj runtime.Object) []object {
		items := listObj.(*v1.PersistentVolumeClaimList).Items
		result := make([]object, len(items))
		for i := 0; i < len(items); i++ {
			result[i] = &items[i]
		}
		return result
	})
	if err != nil {
		return err
	}

	// Fix: https://github.com/druid-io/druid-operator/issues/149
	for _, pod := range podList {
		if pod.(*v1.Pod).Status.Phase != v1.PodRunning {
			return nil
		}
		for _, status := range pod.(*v1.Pod).Status.Conditions {
			if status.Status != v1.ConditionTrue {
				return nil
			}
		}
	}

	mountedPVC := make([]string, len(podList))
	for _, pod := range podList {
		if pod.(*v1.Pod).Spec.Volumes != nil {
			for _, vol := range pod.(*v1.Pod).Spec.Volumes {
				if vol.PersistentVolumeClaim != nil {
					if !ContainsString(mountedPVC, vol.PersistentVolumeClaim.ClaimName) {
						mountedPVC = append(mountedPVC, vol.PersistentVolumeClaim.ClaimName)
					}
				}
			}
		}

	}

	if mountedPVC != nil {
		for i, pvc := range pvcList {

			if !ContainsString(mountedPVC, pvc.GetName()) {
				err := writers.Delete(context.TODO(), sdk, drd, pvcList[i], &client.DeleteAllOfOptions{})
				if err != nil {
					return err
				} else {
					msg := fmt.Sprintf("Deleted orphaned pvc [%s:%s] successfully", pvcList[i].GetName(), drd.Namespace)
					logger.Info(msg, "name", drd.Name, "namespace", drd.Namespace)
				}
			}
		}
	}
	return nil
}

func executeFinalizers(sdk client.Client, m *v1alpha1.Druid) error {

	if ContainsString(m.ObjectMeta.Finalizers, finalizerName) {
		pvcLabels := map[string]string{
			"druid_cr": m.Name,
		}

		pvcList, err := readers.List(context.TODO(), sdk, m, pvcLabels, func() runtime.Object { return makePersistentVolumeClaimListEmptyObj() }, func(listObj runtime.Object) []object {
			items := listObj.(*v1.PersistentVolumeClaimList).Items
			result := make([]object, len(items))
			for i := 0; i < len(items); i++ {
				result[i] = &items[i]
			}
			return result
		})
		if err != nil {
			return err
		}

		stsList, err := readers.List(context.TODO(), sdk, m, makeLabelsForDruid(m.Name), func() runtime.Object { return makeStatefulSetListEmptyObj() }, func(listObj runtime.Object) []object {
			items := listObj.(*appsv1.StatefulSetList).Items
			result := make([]object, len(items))
			for i := 0; i < len(items); i++ {
				result[i] = &items[i]
			}
			return result
		})
		if err != nil {
			return err
		}

		msg := fmt.Sprintf("Trigerring finalizer for CR [%s] in namespace [%s]", m.Name, m.Namespace)
		sendEvent(sdk, m, v1.EventTypeNormal, DruidFinalizer, msg)
		logger.Info(msg)
		if err := deleteSTSAndPVC(sdk, m, stsList, pvcList); err != nil {
			return err
		} else {
			msg := fmt.Sprintf("Finalizer success for CR [%s] in namespace [%s]", m.Name, m.Namespace)
			sendEvent(sdk, m, v1.EventTypeNormal, DruidFinalizerSuccess, msg)
			logger.Info(msg)
		}

		// remove our finalizer from the list and update it.
		m.ObjectMeta.Finalizers = RemoveString(m.ObjectMeta.Finalizers, finalizerName)

		_, err = writers.Update(context.TODO(), sdk, m, m)
		if err != nil {
			return err
		}

	}
	return nil

}

func execCheckCrashStatus(sdk client.Client, nodeSpec *v1alpha1.DruidNodeSpec, m *v1alpha1.Druid) {
	if m.Spec.ForceDeleteStsPodOnError == false {
		return
	} else {
		if nodeSpec.PodManagementPolicy == "OrderedReady" {
			checkCrashStatus(sdk, m)
		}
	}
}

func checkCrashStatus(sdk client.Client, drd *v1alpha1.Druid) error {

	podList, err := readers.List(context.TODO(), sdk, drd, makeLabelsForDruid(drd.Name), func() runtime.Object { return makePodList() }, func(listObj runtime.Object) []object {
		items := listObj.(*v1.PodList).Items
		result := make([]object, len(items))
		for i := 0; i < len(items); i++ {
			result[i] = &items[i]
		}
		return result
	})
	if err != nil {
		return err
	}

	for _, p := range podList {
		if p.(*v1.Pod).Status.ContainerStatuses[0].RestartCount > 1 {
			for _, condition := range p.(*v1.Pod).Status.Conditions {
				// condition.type Ready means the pod is able to service requests
				if condition.Type == v1.ContainersReady {
					// the below condition evalutes if a pod is in
					// 1. pending state 2. failed state 3. unknown state
					// OR condtion.status is false which evalutes if neither of these conditions are met
					// 1. ContainersReady 2. PodInitialized 3. PodReady 4. PodScheduled
					if p.(*v1.Pod).Status.Phase != v1.PodRunning || condition.Status == v1.ConditionFalse {
						err := writers.Delete(context.TODO(), sdk, drd, p, &client.DeleteOptions{})
						if err != nil {
							return err
						} else {
							msg := fmt.Sprintf("Deleted pod [%s] in namespace [%s], since it was in crashloopback state.", p.GetName(), p.GetNamespace())
							logger.Info(msg, "Object", stringifyForLogging(p, drd), "name", drd.Name, "namespace", drd.Namespace)
							sendEvent(sdk, drd, v1.EventTypeNormal, DruidNodeDeleteSuccess, msg)
						}
					}
				}
			}
		}
	}

	return nil
}

func deleteUnusedResources(sdk client.Client, drd *v1alpha1.Druid,
	names map[string]bool, selectorLabels map[string]string, emptyListObjFn func() runtime.Object, itemsExtractorFn func(obj runtime.Object) []object) []string {

	listOpts := []client.ListOption{
		client.InNamespace(drd.Namespace),
		client.MatchingLabels(selectorLabels),
	}

	survivorNames := make([]string, 0, len(names))

	listObj := emptyListObjFn()

	if err := sdk.List(context.TODO(), listObj, listOpts...); err != nil {
		e := fmt.Errorf("failed to list [%s] due to [%s]", listObj.GetObjectKind().GroupVersionKind().Kind, err.Error())
		sendEvent(sdk, drd, v1.EventTypeWarning, DruidObjectListFail, e.Error())
		logger.Error(e, e.Error(), "name", drd.Name, "namespace", drd.Namespace)
	} else {
		for _, s := range itemsExtractorFn(listObj) {
			if names[s.GetName()] == false {
				err := writers.Delete(context.TODO(), sdk, drd, s, &client.DeleteOptions{})
				if err != nil {
					survivorNames = append(survivorNames, s.GetName())
				} else {
					sendEvent(sdk, drd, v1.EventTypeNormal, DruidNodeDeleteSuccess, fmt.Sprintf("Deleted [%s:%s].", listObj.GetObjectKind().GroupVersionKind().Kind, s.GetName()))
				}
			} else {
				survivorNames = append(survivorNames, s.GetName())
			}
		}
	}

	return survivorNames
}

type object interface {
	metav1.Object
	runtime.Object
}

func alwaysTrueIsEqualsFn(prev, curr object) bool {
	return true
}

func noopUpdaterFn(prev, curr object) {
	// do nothing
}

func sdkCreateOrUpdateAsNeeded(
	sdk client.Client,
	objFn func() (object, error),
	emptyObjFn func() object,
	isEqualFn func(prev, curr object) bool,
	updaterFn func(prev, curr object),
	drd *v1alpha1.Druid,
	names map[string]bool) (string, error) {
	if obj, err := objFn(); err != nil {
		return "", err
	} else {
		names[obj.GetName()] = true

		addOwnerRefToObject(obj, asOwner(drd))
		addHashToObject(obj)

		prevObj := emptyObjFn()
		if err := sdk.Get(context.TODO(), *namespacedName(obj.GetName(), obj.GetNamespace()), prevObj); err != nil {
			if apierrors.IsNotFound(err) {
				// resource does not exist, create it.
				create, err := writers.Create(context.TODO(), sdk, drd, obj)
				if err != nil {
					return "", err
				} else {
					return create, nil
				}
			} else {
				e := fmt.Errorf("Failed to get [%s:%s] due to [%s].", obj.GetObjectKind().GroupVersionKind().Kind, obj.GetName(), err.Error())
				logger.Error(e, e.Error(), "Prev object", stringifyForLogging(prevObj, drd), "name", drd.Name, "namespace", drd.Namespace)
				sendEvent(sdk, drd, v1.EventTypeWarning, DruidOjectGetFail, e.Error())
				return "", e
			}
		} else {
			// resource already exists, updated it if needed
			if obj.GetAnnotations()[druidOpResourceHash] != prevObj.GetAnnotations()[druidOpResourceHash] || !isEqualFn(prevObj, obj) {

				obj.SetResourceVersion(prevObj.GetResourceVersion())
				updaterFn(prevObj, obj)
				update, err := writers.Update(context.TODO(), sdk, drd, obj)
				if err != nil {
					return "", err
				} else {
					return update, err
				}
			} else {
				return "", nil
			}
		}
	}
}

func isObjFullyDeployed(sdk client.Client, nodeSpecUniqueStr string, drd *v1alpha1.Druid, emptyObjFn func() object) (bool, error) {

	// Get Object
	obj, err := readers.Get(context.TODO(), sdk, nodeSpecUniqueStr, drd, emptyObjFn)
	if err != nil {
		return false, err
	}

	// Detect underlying object type
	objType := reflect.TypeOf(obj)

	// In case obj is a statefulset or deployment, make sure the sts/deployment has successfully reconciled to desired state
	if objType.String() == "*v1.StatefulSet" {
		if obj.(*appsv1.StatefulSet).Status.CurrentRevision != obj.(*appsv1.StatefulSet).Status.UpdateRevision {
			msg := fmt.Sprintf("StatefulSet[%s] roll out is in progress CurrentRevision[%s] != UpdateRevision[%s], UpdatedReplicas[%d/%d]", nodeSpecUniqueStr, obj.(*appsv1.StatefulSet).Status.CurrentRevision, obj.(*appsv1.StatefulSet).Status.UpdateRevision, obj.(*appsv1.StatefulSet).Status.UpdatedReplicas, *obj.(*appsv1.StatefulSet).Spec.Replicas)
			sendEvent(sdk, drd, v1.EventTypeNormal, DruidNodeRollingDeploymentWait, msg)
			return false, nil
		} else {
			return true, nil
		}
	} else if objType.String() == "*v1.Deployment" {
		if obj.(*appsv1.Deployment).Status.ReadyReplicas != obj.(*appsv1.Deployment).Status.Replicas {
			msg := fmt.Sprintf("Deployment[%s] roll out is in progress, UpdatedReplicas[%d] [%d]", nodeSpecUniqueStr, obj.(*appsv1.Deployment).Status.UpdatedReplicas, *obj.(*appsv1.Deployment).Spec.Replicas)
			sendEvent(sdk, drd, v1.EventTypeNormal, DruidNodeRollingDeploymentWait, msg)
			return false, nil
		} else {
			return true, nil
		}
	}
	return false, nil
}

func stringifyForLogging(obj object, drd *v1alpha1.Druid) string {
	if bytes, err := json.Marshal(obj); err != nil {
		logger.Error(err, err.Error(), fmt.Sprintf("Failed to serialize [%s:%s]", obj.GetObjectKind().GroupVersionKind().Kind, obj.GetName()), "name", drd.Name, "namespace", drd.Namespace)
		return fmt.Sprintf("%v", obj)
	} else {
		return string(bytes)
	}

}

func addHashToObject(obj object) error {
	if sha, err := getObjectHash(obj); err != nil {
		return err
	} else {
		annotations := obj.GetAnnotations()
		if annotations == nil {
			annotations = make(map[string]string)
			obj.SetAnnotations(annotations)
		}
		annotations[druidOpResourceHash] = sha
		return nil
	}
}

func getObjectHash(obj object) (string, error) {
	if bytes, err := json.Marshal(obj); err != nil {
		return "", err
	} else {
		sha1Bytes := sha1.Sum(bytes)
		return base64.StdEncoding.EncodeToString(sha1Bytes[:]), nil
	}
}

func makeNodeSpecificUniqueString(m *v1alpha1.Druid, key string) string {
	return fmt.Sprintf("druid-%s-%s", m.Name, key)
}

func makeCommonConfigMap(m *v1alpha1.Druid, ls map[string]string) (*v1.ConfigMap, error) {
	prop := m.Spec.CommonRuntimeProperties

	if m.Spec.Zookeeper != nil {
		if zm, err := createZookeeperManager(m.Spec.Zookeeper); err != nil {
			return nil, err
		} else {
			prop = prop + "\n" + zm.Configuration() + "\n"
		}
	}

	if m.Spec.MetadataStore != nil {
		if msm, err := createMetadataStoreManager(m.Spec.MetadataStore); err != nil {
			return nil, err
		} else {
			prop = prop + "\n" + msm.Configuration() + "\n"
		}
	}

	if m.Spec.DeepStorage != nil {
		if dsm, err := createDeepStorageManager(m.Spec.DeepStorage); err != nil {
			return nil, err
		} else {
			prop = prop + "\n" + dsm.Configuration() + "\n"
		}
	}

	cfg, err := makeConfigMap(
		fmt.Sprintf("%s-druid-common-config", m.ObjectMeta.Name),
		m.Namespace,
		ls,
		map[string]string{"common.runtime.properties": prop})
	return cfg, err
}

func makeConfigMapForNodeSpec(nodeSpec *v1alpha1.DruidNodeSpec, m *v1alpha1.Druid, lm map[string]string, nodeSpecUniqueStr string) (*v1.ConfigMap, error) {

	data := map[string]string{
		"runtime.properties": fmt.Sprintf("druid.port=%d\n%s", nodeSpec.DruidPort, nodeSpec.RuntimeProperties),
		"jvm.config":         fmt.Sprintf("%s\n%s", firstNonEmptyStr(nodeSpec.JvmOptions, m.Spec.JvmOptions), nodeSpec.ExtraJvmOptions),
	}
	log4jconfig := firstNonEmptyStr(nodeSpec.Log4jConfig, m.Spec.Log4jConfig)
	if log4jconfig != "" {
		data["log4j2.xml"] = log4jconfig
	}

	return makeConfigMap(
		fmt.Sprintf("%s-config", nodeSpecUniqueStr),
		m.Namespace,
		lm,
		data)
}

func makeConfigMap(name string, namespace string, labels map[string]string, data map[string]string) (*v1.ConfigMap, error) {
	return &v1.ConfigMap{
		TypeMeta: metav1.TypeMeta{
			APIVersion: "v1",
			Kind:       "ConfigMap",
		},
		ObjectMeta: metav1.ObjectMeta{
			Name:      name,
			Namespace: namespace,
			Labels:    labels,
		},
		Data: data,
	}, nil
}

func makeService(svc *v1.Service, nodeSpec *v1alpha1.DruidNodeSpec, m *v1alpha1.Druid, ls map[string]string, nodeSpecUniqueStr string) (*v1.Service, error) {
	svc.TypeMeta = metav1.TypeMeta{
		APIVersion: "v1",
		Kind:       "Service",
	}

	svc.ObjectMeta.Name = getServiceName(svc.ObjectMeta.Name, nodeSpecUniqueStr)

	svc.ObjectMeta.Namespace = m.Namespace

	if svc.ObjectMeta.Labels == nil {
		svc.ObjectMeta.Labels = ls
	} else {
		for k, v := range ls {
			svc.ObjectMeta.Labels[k] = v
		}
	}

	if svc.Spec.Selector == nil {
		svc.Spec.Selector = ls
	} else {
		for k, v := range ls {
			svc.Spec.Selector[k] = v
		}
	}

	if svc.Spec.Ports == nil {
		svc.Spec.Ports = []v1.ServicePort{
			{
				Name:       "service-port",
				Port:       nodeSpec.DruidPort,
				TargetPort: intstr.FromInt(int(nodeSpec.DruidPort)),
			},
		}
	}

	return svc, nil
}

func getServiceName(nameTemplate, nodeSpecUniqueStr string) string {
	if nameTemplate == "" {
		return nodeSpecUniqueStr
	} else {
		return fmt.Sprintf(nameTemplate, nodeSpecUniqueStr)
	}
}

func getPersistentVolumeClaim(nodeSpec *v1alpha1.DruidNodeSpec, m *v1alpha1.Druid) []v1.PersistentVolumeClaim {
	pvc := []v1.PersistentVolumeClaim{}

	for _, val := range m.Spec.VolumeClaimTemplates {
		pvc = append(pvc, val)
	}

	for _, val := range nodeSpec.VolumeClaimTemplates {
		pvc = append(pvc, val)
	}

	return pvc

}

func getVolumeMounts(nodeSpec *v1alpha1.DruidNodeSpec, m *v1alpha1.Druid) []v1.VolumeMount {
	volumeMount := []v1.VolumeMount{
		{
			MountPath: firstNonEmptyStr(m.Spec.CommonConfigMountPath, defaultCommonConfigMountPath),
			Name:      "common-config-volume",
			ReadOnly:  true,
		},
		{
			MountPath: firstNonEmptyStr(nodeSpec.NodeConfigMountPath, getNodeConfigMountPath(nodeSpec)),
			Name:      "nodetype-config-volume",
			ReadOnly:  true,
		},
	}

	volumeMount = append(volumeMount, m.Spec.VolumeMounts...)
	volumeMount = append(volumeMount, nodeSpec.VolumeMounts...)
	return volumeMount
}

func getNodeConfigMountPath(nodeSpec *v1alpha1.DruidNodeSpec) string {
	return fmt.Sprintf("/druid/conf/druid/%s", nodeSpec.NodeType)
}

func getTolerations(nodeSpec *v1alpha1.DruidNodeSpec, m *v1alpha1.Druid) []v1.Toleration {
	tolerations := []v1.Toleration{}

	for _, val := range m.Spec.Tolerations {
		tolerations = append(tolerations, val)
	}
	for _, val := range nodeSpec.Tolerations {
		tolerations = append(tolerations, val)
	}

	return tolerations
}

func getVolume(nodeSpec *v1alpha1.DruidNodeSpec, m *v1alpha1.Druid, nodeSpecUniqueStr string) []v1.Volume {
	volumesHolder := []v1.Volume{
		{
			Name: "common-config-volume",
			VolumeSource: v1.VolumeSource{
				ConfigMap: &v1.ConfigMapVolumeSource{
					LocalObjectReference: v1.LocalObjectReference{
						Name: fmt.Sprintf("%s-druid-common-config", m.ObjectMeta.Name),
					},
				}},
		},
		{
			Name: "nodetype-config-volume",
			VolumeSource: v1.VolumeSource{
				ConfigMap: &v1.ConfigMapVolumeSource{
					LocalObjectReference: v1.LocalObjectReference{
						Name: fmt.Sprintf("%s-config", nodeSpecUniqueStr),
					},
				},
			},
		},
	}
	volumesHolder = append(volumesHolder, m.Spec.Volumes...)
	volumesHolder = append(volumesHolder, nodeSpec.Volumes...)
	return volumesHolder
}

func getEnv(nodeSpec *v1alpha1.DruidNodeSpec, m *v1alpha1.Druid, configMapSHA string) []v1.EnvVar {
	envHolder := firstNonNilValue(nodeSpec.Env, m.Spec.Env).([]v1.EnvVar)
	// enables to do the trick to force redeployment in case of configmap changes.
	envHolder = append(envHolder, v1.EnvVar{Name: "configMapSHA", Value: configMapSHA})

	return envHolder
}

func getAffinity(nodeSpec *v1alpha1.DruidNodeSpec, m *v1alpha1.Druid) *v1.Affinity {
	affinity := firstNonNilValue(m.Spec.Affinity, &v1.Affinity{}).(*v1.Affinity)
	affinity = firstNonNilValue(nodeSpec.Affinity, affinity).(*v1.Affinity)
	return affinity
}

func getLivenessProbe(nodeSpec *v1alpha1.DruidNodeSpec, m *v1alpha1.Druid) *v1.Probe {
	livenessProbe := updateDefaultPortInProbe(
		firstNonNilValue(nodeSpec.LivenessProbe, m.Spec.LivenessProbe).(*v1.Probe),
		nodeSpec.DruidPort)
	return livenessProbe
}

func getReadinessProbe(nodeSpec *v1alpha1.DruidNodeSpec, m *v1alpha1.Druid) *v1.Probe {
	readinessProbe := updateDefaultPortInProbe(
		firstNonNilValue(nodeSpec.ReadinessProbe, m.Spec.ReadinessProbe).(*v1.Probe),
		nodeSpec.DruidPort)
	return readinessProbe
}

func getStartUpProbe(nodeSpec *v1alpha1.DruidNodeSpec, m *v1alpha1.Druid) *v1.Probe {
	startUpProbe := updateDefaultPortInProbe(
		firstNonNilValue(nodeSpec.StartUpProbes, m.Spec.StartUpProbes).(*v1.Probe),
		nodeSpec.DruidPort)
	return startUpProbe
}

func getEnvFrom(nodeSpec *v1alpha1.DruidNodeSpec, m *v1alpha1.Druid) []v1.EnvFromSource {
	envFromHolder := firstNonNilValue(nodeSpec.EnvFrom, m.Spec.EnvFrom).([]v1.EnvFromSource)
	return envFromHolder
}

func getRollingUpdateStrategy(nodeSpec *v1alpha1.DruidNodeSpec) *appsv1.RollingUpdateDeployment {
	var nil *int32 = nil
	if nodeSpec.MaxSurge != nil || nodeSpec.MaxUnavailable != nil {
		return &appsv1.RollingUpdateDeployment{
			MaxUnavailable: &intstr.IntOrString{
				IntVal: *nodeSpec.MaxUnavailable,
			},
			MaxSurge: &intstr.IntOrString{
				IntVal: *nodeSpec.MaxSurge,
			},
		}
	}
	return &appsv1.RollingUpdateDeployment{
		MaxUnavailable: &intstr.IntOrString{
			IntVal: int32(25),
		},
		MaxSurge: &intstr.IntOrString{
			IntVal: int32(25),
		},
	}

}

// makeStatefulSet shall create statefulset object.
func makeStatefulSet(nodeSpec *v1alpha1.DruidNodeSpec, m *v1alpha1.Druid, ls map[string]string, nodeSpecUniqueStr, configMapSHA, serviceName string) (*appsv1.StatefulSet, error) {

	return &appsv1.StatefulSet{
		TypeMeta: metav1.TypeMeta{
			Kind:       "StatefulSet",
			APIVersion: "apps/v1",
		},
		ObjectMeta: metav1.ObjectMeta{
			Name:      fmt.Sprintf("%s", nodeSpecUniqueStr),
			Namespace: m.Namespace,
			Labels:    ls,
		},
		Spec: makeStatefulSetSpec(nodeSpec, m, ls, nodeSpecUniqueStr, configMapSHA, serviceName),
	}, nil
}

// currently only checks for replica count mismatch, can be extended further
func statefulSetIsEquals(obj1, obj2 object) bool {
	o1 := obj1.(*appsv1.StatefulSet)
	o2 := obj2.(*appsv1.StatefulSet)
	return *o1.Spec.Replicas == *o2.Spec.Replicas
}

// makeDeployment shall create deployment object.
func makeDeployment(nodeSpec *v1alpha1.DruidNodeSpec, m *v1alpha1.Druid, ls map[string]string, nodeSpecUniqueStr, configMapSHA, serviceName string) (*appsv1.Deployment, error) {
	return &appsv1.Deployment{
		TypeMeta: metav1.TypeMeta{
			Kind:       "Deployment",
			APIVersion: "apps/v1",
		},
		ObjectMeta: metav1.ObjectMeta{
			Name:      fmt.Sprintf("%s", nodeSpecUniqueStr),
			Namespace: m.Namespace,
			Labels:    ls,
		},
		Spec: makeDeploymentSpec(nodeSpec, m, ls, nodeSpecUniqueStr, configMapSHA, serviceName),
	}, nil
}

// currently only checks for replica count mismatch, can be extended further
func deploymentIsEquals(obj1, obj2 object) bool {
	o1 := obj1.(*appsv1.Deployment)
	o2 := obj2.(*appsv1.Deployment)
	return *o1.Spec.Replicas == *o2.Spec.Replicas
}

// makeStatefulSetSpec shall create statefulset spec for statefulsets.
func makeStatefulSetSpec(nodeSpec *v1alpha1.DruidNodeSpec, m *v1alpha1.Druid, ls map[string]string, nodeSpecificUniqueString, configMapSHA, serviceName string) appsv1.StatefulSetSpec {

	updateStrategy := firstNonNilValue(m.Spec.UpdateStrategy, &appsv1.StatefulSetUpdateStrategy{}).(*appsv1.StatefulSetUpdateStrategy)
	updateStrategy = firstNonNilValue(nodeSpec.UpdateStrategy, updateStrategy).(*appsv1.StatefulSetUpdateStrategy)

	stsSpec := appsv1.StatefulSetSpec{
		ServiceName: serviceName,
		Selector: &metav1.LabelSelector{
			MatchLabels: ls,
		},
		Replicas:             &nodeSpec.Replicas,
		PodManagementPolicy:  appsv1.PodManagementPolicyType(firstNonEmptyStr(firstNonEmptyStr(string(nodeSpec.PodManagementPolicy), string(m.Spec.PodManagementPolicy)), string(appsv1.ParallelPodManagement))),
		UpdateStrategy:       *updateStrategy,
		Template:             makePodTemplate(nodeSpec, m, ls, nodeSpecificUniqueString, configMapSHA),
		VolumeClaimTemplates: getPersistentVolumeClaim(nodeSpec, m),
	}

	return stsSpec

}

// makeDeploymentSpec shall create deployment Spec for deployments.
func makeDeploymentSpec(nodeSpec *v1alpha1.DruidNodeSpec, m *v1alpha1.Druid, ls map[string]string, nodeSpecificUniqueString, configMapSHA, serviceName string) appsv1.DeploymentSpec {
	deploySpec := appsv1.DeploymentSpec{
		Selector: &metav1.LabelSelector{
			MatchLabels: ls,
		},
		Replicas: &nodeSpec.Replicas,
		Template: makePodTemplate(nodeSpec, m, ls, nodeSpecificUniqueString, configMapSHA),
		Strategy: appsv1.DeploymentStrategy{
			Type:          "RollingUpdate",
			RollingUpdate: getRollingUpdateStrategy(nodeSpec),
		},
	}

	return deploySpec
}

// makePodTemplate shall create podTemplate common to both deployment and statefulset.
func makePodTemplate(nodeSpec *v1alpha1.DruidNodeSpec, m *v1alpha1.Druid, ls map[string]string, nodeSpecUniqueStr, configMapSHA string) v1.PodTemplateSpec {
	return v1.PodTemplateSpec{
		ObjectMeta: metav1.ObjectMeta{
			Labels:      ls,
			Annotations: firstNonNilValue(nodeSpec.PodAnnotations, m.Spec.PodAnnotations).(map[string]string),
		},
		Spec: makePodSpec(nodeSpec, m, nodeSpecUniqueStr, configMapSHA),
	}
}

// makePodSpec shall create podSpec common to both deployment and statefulset.
func makePodSpec(nodeSpec *v1alpha1.DruidNodeSpec, m *v1alpha1.Druid, nodeSpecUniqueStr, configMapSHA string) v1.PodSpec {
	spec := v1.PodSpec{
		NodeSelector:     m.Spec.NodeSelector,
		Tolerations:      getTolerations(nodeSpec, m),
		Affinity:         getAffinity(nodeSpec, m),
		ImagePullSecrets: firstNonNilValue(nodeSpec.ImagePullSecrets, m.Spec.ImagePullSecrets).([]v1.LocalObjectReference),
		Containers: []v1.Container{
			{
				Image:           firstNonEmptyStr(nodeSpec.Image, m.Spec.Image),
				Name:            fmt.Sprintf("%s", nodeSpecUniqueStr),
				Command:         []string{firstNonEmptyStr(m.Spec.StartScript, "bin/run-druid.sh"), nodeSpec.NodeType},
				ImagePullPolicy: v1.PullPolicy(firstNonEmptyStr(string(nodeSpec.ImagePullPolicy), string(m.Spec.ImagePullPolicy))),
				Ports:           nodeSpec.Ports,
				Resources:       nodeSpec.Resources,
				Env:             getEnv(nodeSpec, m, configMapSHA),
				EnvFrom:         getEnvFrom(nodeSpec, m),
				VolumeMounts:    getVolumeMounts(nodeSpec, m),
				LivenessProbe:   getLivenessProbe(nodeSpec, m),
				ReadinessProbe:  getReadinessProbe(nodeSpec, m),
				StartupProbe:    getStartUpProbe(nodeSpec, m),
				Lifecycle:       nodeSpec.Lifecycle,
				SecurityContext: firstNonNilValue(nodeSpec.ContainerSecurityContext, m.Spec.ContainerSecurityContext).(*v1.SecurityContext),
			},
		},
		TerminationGracePeriodSeconds: nodeSpec.TerminationGracePeriodSeconds,
		Volumes:                       getVolume(nodeSpec, m, nodeSpecUniqueStr),
		SecurityContext:               firstNonNilValue(nodeSpec.PodSecurityContext, m.Spec.PodSecurityContext).(*v1.PodSecurityContext),
		ServiceAccountName:            m.Spec.ServiceAccount,
	}
	return spec
}

func updateDefaultPortInProbe(probe *v1.Probe, defaultPort int32) *v1.Probe {
	if probe != nil && probe.HTTPGet != nil && probe.HTTPGet.Port.IntVal == 0 && probe.HTTPGet.Port.StrVal == "" {
		probe.HTTPGet.Port.IntVal = defaultPort
	}
	return probe
}

func makePodDisruptionBudget(nodeSpec *v1alpha1.DruidNodeSpec, m *v1alpha1.Druid, ls map[string]string, nodeSpecUniqueStr string) (*v1beta1.PodDisruptionBudget, error) {
	pdbSpec := *nodeSpec.PodDisruptionBudgetSpec
	pdbSpec.Selector = &metav1.LabelSelector{MatchLabels: ls}

	pdb := &v1beta1.PodDisruptionBudget{
		TypeMeta: metav1.TypeMeta{
			APIVersion: "policy/v1beta1",
			Kind:       "PodDisruptionBudget",
		},

		ObjectMeta: metav1.ObjectMeta{
			Name:      nodeSpecUniqueStr,
			Namespace: m.Namespace,
			Labels:    ls,
		},

		Spec: pdbSpec,
	}

	return pdb, nil
}

func makeHorizontalPodAutoscaler(nodeSpec *v1alpha1.DruidNodeSpec, m *v1alpha1.Druid, ls map[string]string, nodeSpecUniqueStr string) (*autoscalev2beta1.HorizontalPodAutoscaler, error) {
	nodeHSpec := *nodeSpec.HPAutoScaler

	hpa := &autoscalev2beta1.HorizontalPodAutoscaler{
		TypeMeta: metav1.TypeMeta{
			APIVersion: "autoscaling/v2beta1",
			Kind:       "HorizontalPodAutoscaler",
		},
		ObjectMeta: metav1.ObjectMeta{
			Name:      nodeSpecUniqueStr,
			Namespace: m.Namespace,
			Labels:    ls,
		},
		Spec: nodeHSpec,
	}

	return hpa, nil
}

func makeIngress(nodeSpec *v1alpha1.DruidNodeSpec, m *v1alpha1.Druid, ls map[string]string, nodeSpecUniqueStr string) (*networkingv1beta1.Ingress, error) {
	nodeIngressSpec := *nodeSpec.Ingress

	ingress := &networkingv1beta1.Ingress{
		TypeMeta: metav1.TypeMeta{
			APIVersion: "networking.k8s.io/v1beta1",
			Kind:       "Ingress",
		},
		ObjectMeta: metav1.ObjectMeta{
			Name:        nodeSpecUniqueStr,
			Annotations: nodeSpec.IngressAnnotations,
			Namespace:   m.Namespace,
			Labels:      ls,
		},
		Spec: nodeIngressSpec,
	}

	return ingress, nil
}

func makePersistentVolumeClaim(pvc *v1.PersistentVolumeClaim, nodeSpec *v1alpha1.DruidNodeSpec, m *v1alpha1.Druid, ls map[string]string, nodeSpecUniqueStr string) (*v1.PersistentVolumeClaim, error) {

	pvc.TypeMeta = metav1.TypeMeta{
		APIVersion: "v1",
		Kind:       "PersistentVolumeClaim",
	}

	pvc.ObjectMeta.Namespace = m.Namespace

	if pvc.ObjectMeta.Labels == nil {
		pvc.ObjectMeta.Labels = ls
	} else {
		for k, v := range ls {
			pvc.ObjectMeta.Labels[k] = v
		}
	}

	if pvc.ObjectMeta.Name == "" {
		pvc.ObjectMeta.Name = nodeSpecUniqueStr
	} else {
		for _, p := range nodeSpec.PersistentVolumeClaim {
			pvc.ObjectMeta.Name = p.Name
			pvc.Spec = p.Spec
		}

	}

	return pvc, nil
}

// makeLabelsForDruid returns the labels for selecting the resources
// belonging to the given druid CR name.
func makeLabelsForDruid(name string) map[string]string {
	return map[string]string{"app": "druid", "druid_cr": name}
}

// makeLabelsForDruid returns the labels for selecting the resources
// belonging to the given druid CR name.
func makeLabelsForNodeSpec(nodeSpec *v1alpha1.DruidNodeSpec, m *v1alpha1.Druid, clusterName, nodeSpecUniqueStr string) map[string]string {
	var labels = map[string]string{}
	if nodeSpec.PodLabels != nil || m.Spec.PodLabels != nil {
		labels = firstNonNilValue(nodeSpec.PodLabels, m.Spec.PodLabels).(map[string]string)
	}
	labels["app"] = "druid"
	labels["druid_cr"] = clusterName
	labels["nodeSpecUniqueStr"] = nodeSpecUniqueStr
	return labels
}

// addOwnerRefToObject appends the desired OwnerReference to the object
func addOwnerRefToObject(obj metav1.Object, ownerRef metav1.OwnerReference) {
	obj.SetOwnerReferences(append(obj.GetOwnerReferences(), ownerRef))
}

// asOwner returns an OwnerReference set as the druid CR
func asOwner(m *v1alpha1.Druid) metav1.OwnerReference {
	trueVar := true
	return metav1.OwnerReference{
		APIVersion: m.APIVersion,
		Kind:       m.Kind,
		Name:       m.Name,
		UID:        m.UID,
		Controller: &trueVar,
	}
}

// podList returns a v1.PodList object
func makePodList() *v1.PodList {
	return &v1.PodList{
		TypeMeta: metav1.TypeMeta{
			Kind:       "Pod",
			APIVersion: "v1",
		},
	}
}

func makeDruidEmptyObj() *v1alpha1.Druid {
	return &v1alpha1.Druid{
		TypeMeta: metav1.TypeMeta{
			Kind:       "Druid",
			APIVersion: "v1alpha1",
		},
	}
}

func makeStatefulSetListEmptyObj() *appsv1.StatefulSetList {
	return &appsv1.StatefulSetList{
		TypeMeta: metav1.TypeMeta{
			Kind:       "StatefulSet",
			APIVersion: "apps/v1",
		},
	}
}

func makeDeloymentListEmptyObj() *appsv1.DeploymentList {
	return &appsv1.DeploymentList{
		TypeMeta: metav1.TypeMeta{
			Kind:       "Deployment",
			APIVersion: "apps/v1",
		},
	}
}

func makePodDisruptionBudgetListEmptyObj() *v1beta1.PodDisruptionBudgetList {
	return &v1beta1.PodDisruptionBudgetList{
		TypeMeta: metav1.TypeMeta{
			APIVersion: "policy/v1beta1",
			Kind:       "PodDisruptionBudget",
		},
	}
}

func makeHorizontalPodAutoscalerListEmptyObj() *autoscalev2beta1.HorizontalPodAutoscalerList {
	return &autoscalev2beta1.HorizontalPodAutoscalerList{
		TypeMeta: metav1.TypeMeta{
			APIVersion: "autoscaling/v2beta1",
			Kind:       "HorizontalPodAutoscaler",
		},
	}
}

func makeIngressListEmptyObj() *networkingv1beta1.IngressList {
	return &networkingv1beta1.IngressList{
		TypeMeta: metav1.TypeMeta{
			APIVersion: "networking.k8s.io/v1beta1",
			Kind:       "Ingress",
		},
	}
}

func makeConfigMapListEmptyObj() *v1.ConfigMapList {
	return &v1.ConfigMapList{
		TypeMeta: metav1.TypeMeta{
			Kind:       "ConfigMap",
			APIVersion: "v1",
		},
	}
}

func makeServiceListEmptyObj() *v1.ServiceList {
	return &v1.ServiceList{
		TypeMeta: metav1.TypeMeta{
			Kind:       "Service",
			APIVersion: "v1",
		},
	}
}

func makePodEmptyObj() *v1.Pod {
	return &v1.Pod{
		TypeMeta: metav1.TypeMeta{
			APIVersion: "v1",
			Kind:       "Pod",
		},
	}
}

func makeStatefulSetEmptyObj() *appsv1.StatefulSet {
	return &appsv1.StatefulSet{
		TypeMeta: metav1.TypeMeta{
			APIVersion: "apps/v1",
			Kind:       "StatefulSet",
		},
	}
}

func makeDeploymentEmptyObj() *appsv1.Deployment {
	return &appsv1.Deployment{
		TypeMeta: metav1.TypeMeta{
			APIVersion: "apps/v1",
			Kind:       "Deployment",
		},
	}
}

func makePodDisruptionBudgetEmptyObj() *v1beta1.PodDisruptionBudget {
	return &v1beta1.PodDisruptionBudget{
		TypeMeta: metav1.TypeMeta{
			APIVersion: "policy/v1beta1",
			Kind:       "PodDisruptionBudget",
		},
	}
}

func makeHorizontalPodAutoscalerEmptyObj() *autoscalev2beta1.HorizontalPodAutoscaler {
	return &autoscalev2beta1.HorizontalPodAutoscaler{
		TypeMeta: metav1.TypeMeta{
			APIVersion: "autoscaling/v2beta1",
			Kind:       "HorizontalPodAutoscaler",
		},
	}
}

func makePersistentVolumeClaimEmptyObj() *v1.PersistentVolumeClaim {
	return &v1.PersistentVolumeClaim{
		TypeMeta: metav1.TypeMeta{
			APIVersion: "v1",
			Kind:       "PersistentVolumeClaim",
		},
	}
}

func makePersistentVolumeClaimListEmptyObj() *v1.PersistentVolumeClaimList {
	return &v1.PersistentVolumeClaimList{
		TypeMeta: metav1.TypeMeta{
			APIVersion: "v1",
			Kind:       "PersistentVolumeClaim",
		},
	}
}

func makeIngressEmptyObj() *networkingv1beta1.Ingress {
	return &networkingv1beta1.Ingress{
		TypeMeta: metav1.TypeMeta{
			APIVersion: "networking.k8s.io/v1beta1",
			Kind:       "Ingress",
		},
	}
}

func makeServiceEmptyObj() *v1.Service {
	return &v1.Service{
		TypeMeta: metav1.TypeMeta{
			APIVersion: "v1",
			Kind:       "Service",
		},
	}
}

func makeConfigMapEmptyObj() *v1.ConfigMap {
	return &v1.ConfigMap{
		TypeMeta: metav1.TypeMeta{
			APIVersion: "v1",
			Kind:       "ConfigMap",
		},
	}
}

// getPodNames returns the pod names of the array of pods passed in
func getPodNames(pods []object) []string {
	var podNames []string
	for _, pod := range pods {
		podNames = append(podNames, pod.(*v1.Pod).Name)
	}
	return podNames
}

func sendEvent(sdk client.Client, drd *v1alpha1.Druid, eventtype, reason, message string) {

	ref := &v1.ObjectReference{
		Kind:            drd.Kind,
		APIVersion:      drd.APIVersion,
		Name:            drd.Name,
		Namespace:       drd.Namespace,
		UID:             drd.UID,
		ResourceVersion: drd.ResourceVersion,
	}

	t := metav1.Now()
	namespace := ref.Namespace
	if namespace == "" {
		namespace = metav1.NamespaceDefault
	}

	event := &v1.Event{
		TypeMeta: metav1.TypeMeta{
			APIVersion: "v1",
			Kind:       "Event",
		},
		ObjectMeta: metav1.ObjectMeta{
			Name:      fmt.Sprintf("%v.%x", ref.Name, t.UnixNano()),
			Namespace: namespace,
		},
		InvolvedObject: *ref,
		Reason:         reason,
		Message:        message,
		FirstTimestamp: t,
		LastTimestamp:  t,
		Count:          1,
		Type:           eventtype,
		Source:         v1.EventSource{Component: "druid-operator"},
	}

	if err := sdk.Create(context.TODO(), event); err != nil {
		logger.Error(err, fmt.Sprintf("Failed to push event [%v]", event))
	}
}

func verifyDruidSpec(drd *v1alpha1.Druid) error {
	keyValidationRegex, err := regexp.Compile("[a-z0-9]([-a-z0-9]*[a-z0-9])?(\\.[a-z0-9]([-a-z0-9]*[a-z0-9])?)*")
	if err != nil {
		return err
	}

	errorMsg := ""

	if drd.Spec.CommonRuntimeProperties == "" {
		errorMsg = fmt.Sprintf("%sCommonRuntimeProperties missing from Druid Cluster Spec\n", errorMsg)
	}

	if drd.Spec.CommonConfigMountPath == "" {
		errorMsg = fmt.Sprintf("%sCommonConfigMountPath missing from Druid Cluster Spec\n", errorMsg)
	}

	if drd.Spec.StartScript == "" {
		errorMsg = fmt.Sprintf("%sStartScript missing from Druid Cluster Spec\n", errorMsg)
	}

	for key, node := range drd.Spec.Nodes {
		if node.NodeType == "" {
			errorMsg = fmt.Sprintf("%sNode[%s] missing NodeType\n", errorMsg, key)
		}

		if drd.Spec.Image == "" && node.Image == "" {
			errorMsg = fmt.Sprintf("%sImage missing from Druid Cluster Spec\n", errorMsg)
		}

		if node.Replicas < 1 {
			errorMsg = fmt.Sprintf("%sNode[%s] missing Replicas\n", errorMsg, key)
		}

		if node.RuntimeProperties == "" {
			errorMsg = fmt.Sprintf("%sNode[%s] missing RuntimeProperties\n", errorMsg, key)
		}

		if node.NodeConfigMountPath == "" {
			errorMsg = fmt.Sprintf("%sNode[%s] missing NodeConfigMountPath\n", errorMsg, key)
		}

		if !keyValidationRegex.MatchString(key) {
			errorMsg = fmt.Sprintf("%sNode[%s] Key must match k8s resource name regex '[a-z0-9]([-a-z0-9]*[a-z0-9])?(\\.[a-z0-9]([-a-z0-9]*[a-z0-9])?)*'", errorMsg, key)
		}
	}

	if errorMsg == "" {
		return nil
	} else {
		return fmt.Errorf(errorMsg)
	}
}

type keyAndNodeSpec struct {
	key  string
	spec v1alpha1.DruidNodeSpec
}

// Recommended prescribed order is described at http://druid.io/docs/latest/operations/rolling-updates.html
func getAllNodeSpecsInDruidPrescribedOrder(m *v1alpha1.Druid) ([]keyAndNodeSpec, error) {
	nodeSpecsByNodeType := map[string][]keyAndNodeSpec{
		historical:    make([]keyAndNodeSpec, 0, 1),
		overlord:      make([]keyAndNodeSpec, 0, 1),
		middleManager: make([]keyAndNodeSpec, 0, 1),
		indexer:       make([]keyAndNodeSpec, 0, 1),
		broker:        make([]keyAndNodeSpec, 0, 1),
		coordinator:   make([]keyAndNodeSpec, 0, 1),
		router:        make([]keyAndNodeSpec, 0, 1),
	}

	for key, nodeSpec := range m.Spec.Nodes {
		nodeSpecs := nodeSpecsByNodeType[nodeSpec.NodeType]
		if nodeSpecs == nil {
			return nil, fmt.Errorf("druidSpec[%s:%s] has invalid NodeType[%s]. Deployment aborted", m.Kind, m.Name, nodeSpec.NodeType)
		} else {
			nodeSpecsByNodeType[nodeSpec.NodeType] = append(nodeSpecs, keyAndNodeSpec{key, nodeSpec})
		}
	}

	allNodeSpecs := make([]keyAndNodeSpec, 0, len(m.Spec.Nodes))

	allNodeSpecs = append(allNodeSpecs, nodeSpecsByNodeType[historical]...)
	allNodeSpecs = append(allNodeSpecs, nodeSpecsByNodeType[overlord]...)
	allNodeSpecs = append(allNodeSpecs, nodeSpecsByNodeType[middleManager]...)
	allNodeSpecs = append(allNodeSpecs, nodeSpecsByNodeType[indexer]...)
	allNodeSpecs = append(allNodeSpecs, nodeSpecsByNodeType[broker]...)
	allNodeSpecs = append(allNodeSpecs, nodeSpecsByNodeType[coordinator]...)
	allNodeSpecs = append(allNodeSpecs, nodeSpecsByNodeType[router]...)

	return allNodeSpecs, nil
}

func namespacedName(name, namespace string) *types.NamespacedName {
	return &types.NamespacedName{Name: name, Namespace: namespace}
}

//-------------------------------------------
// resetGroupVersionKind func is copied from controller-runtime/pkg/client/client.go to retain TypeMeta
// on sdk.Create/Delete , PATCH/UPDATE already retain that

// resetGroupVersionKind is a helper function to restore and preserve GroupVersionKind on an object.
// TODO(vincepri): Remove this function and its calls once    controller-runtime dependencies are upgraded to 1.15.
func resetGroupVersionKind(obj runtime.Object, gvk schema.GroupVersionKind) {
	if gvk != schema.EmptyObjectKind.GroupVersionKind() {
		if v, ok := obj.(schema.ObjectKind); ok {
			v.SetGroupVersionKind(gvk)
		}
	}
}

// Create implements client.Client
func sdkCreate(ctx context.Context, sdk client.Client, obj runtime.Object) error {
	defer resetGroupVersionKind(obj, obj.GetObjectKind().GroupVersionKind())
	return sdk.Create(ctx, obj)
}

func sdkDelete(ctx context.Context, sdk client.Client, obj runtime.Object) error {
	defer resetGroupVersionKind(obj, obj.GetObjectKind().GroupVersionKind())
	return sdk.Delete(ctx, obj)
}

//--------------------------------------------------------------------------------------------------------------------<|MERGE_RESOLUTION|>--- conflicted
+++ resolved
@@ -356,18 +356,8 @@
 			return result
 		})
 	sort.Strings(updatedStatus.ConfigMaps)
-
-<<<<<<< HEAD
-	podList, _ := readers.List(context.TODO(), sdk, m, makeLabelsForDruid(m.Name), func() runtime.Object { return makePodList() }, func(listObj runtime.Object) []object {
-		items := listObj.(*v1.PodList).Items
-		result := make([]object, len(items))
-		for i := 0; i < len(items); i++ {
-			result[i] = &items[i]
-		}
-		return result
-	})
-=======
-	updatedStatus.PersistentVolumeClaims = deleteUnusedResources(sdk, m, pvcNames, ls,
+  
+  updatedStatus.PersistentVolumeClaims = deleteUnusedResources(sdk, m, pvcNames, ls,
 		func() runtime.Object { return makePersistentVolumeClaimListEmptyObj() },
 		func(listObj runtime.Object) []object {
 			items := listObj.(*v1.PersistentVolumeClaimList).Items
@@ -378,13 +368,16 @@
 			return result
 		})
 	sort.Strings(updatedStatus.PersistentVolumeClaims)
-
-	podList := makePodList()
-	listOpts := []client.ListOption{
-		client.InNamespace(m.Namespace),
-		client.MatchingLabels(makeLabelsForDruid(m.Name)),
-	}
->>>>>>> f84aa7ec
+  
+
+	podList, _ := readers.List(context.TODO(), sdk, m, makeLabelsForDruid(m.Name), func() runtime.Object { return makePodList() }, func(listObj runtime.Object) []object {
+		items := listObj.(*v1.PodList).Items
+		result := make([]object, len(items))
+		for i := 0; i < len(items); i++ {
+			result[i] = &items[i]
+		}
+		return result
+	})
 
 	updatedStatus.Pods = getPodNames(podList)
 	sort.Strings(updatedStatus.Pods)
