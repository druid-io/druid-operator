--- conflicted
+++ resolved
@@ -430,7 +430,7 @@
 		"druid_cr": drd.Name,
 	}
 
-<<<<<<< HEAD
+
 	pvcList := readers.List(sdk, drd, pvcLabels, func() runtime.Object { return makePersistentVolumeClaimListEmptyObj() }, func(listObj runtime.Object) []object {
 		items := listObj.(*v1.PersistentVolumeClaimList).Items
 		result := make([]object, len(items))
@@ -439,7 +439,7 @@
 		}
 		return result
 	})
-=======
+
 	// Fix: https://github.com/druid-io/druid-operator/issues/149
 	for _, pod := range podList {
 		if pod.Status.Phase != v1.PodRunning {
@@ -451,7 +451,7 @@
 			}
 		}
 	}
->>>>>>> 8c3e46a1
+
 
 	mountedPVC := make([]string, len(podList))
 	for _, pod := range podList {
