package druid

import (
	"context"
	"fmt"
	"reflect"

	"github.com/druid-io/druid-operator/apis/druid/v1alpha1"
	appsv1 "k8s.io/api/apps/v1"
	v1 "k8s.io/api/core/v1"
	apierrors "k8s.io/apimachinery/pkg/api/errors"
	metav1 "k8s.io/apimachinery/pkg/apis/meta/v1"
	"k8s.io/apimachinery/pkg/runtime"
	"k8s.io/client-go/tools/record"
	"sigs.k8s.io/controller-runtime/pkg/client"
)

type DruidNodeStatus string

const (
	resourceCreated DruidNodeStatus = "CREATED"
	resourceUpdated DruidNodeStatus = "UPDATED"
)

type druidEventReason string

// Events emitted should be UpperCamelCaseFormat
// druidEventreason is the reason this event is generated. druidEventreason should be short and unique
const (
<<<<<<< HEAD
	DruidNodeUpdateFail            string = "UPDATE_FAIL"
	DruidNodeUpdateSuccess         string = "UPDATE_SUCCESS"
	DruidNodeRollingDeploymentWait string = "ROLLING_DEPLOYMENT_WAIT"
	DruidNodeDeleteFail            string = "DELETE_FAIL"
	DruidNodeDeleteSuccess         string = "DELETE_SUCCESS"
	DruidNodeCreateSuccess         string = "CREATE_SUCCESS"
	DruidNodeCreateFail            string = "CREATE_FAIL"
	DruidNodePatchFail             string = "PATCH_FAIL"
	DruidSpecInvalid               string = "SPEC_INVALID"
	DruidNodeRunning               string = "RUNNING"
	DruidObjectListFail            string = "LIST_FAIL"
	DruidOjectGetFail              string = "GET_FAIL"
	DruidFinalizerSuccess          string = "TRIGGER_FINALIZER_SUCCESS"
	DruidFinalizer                 string = "TRIGGER_FINALIZER"
	DruidStsResizeFail             string = "STS_PVC_RESIZE_FAIL"
	DruidStsSizeDetected           string = "STS_SIZE_DETECTED"
	DruidNodePatchSucess           string = "PATCH_SUCCESS"
=======
	rollingDeployWait      druidEventReason = "DruidNodeRollingDeployWait"
	druidOjectGetFail      druidEventReason = "DruidOperatorGetFail"
	druidNodeUpdateFail    druidEventReason = "DruidOperatorUpdateFail"
	druidNodeUpdateSuccess druidEventReason = "DruidOperatorUpdateSuccess"
	druidNodeDeleteFail    druidEventReason = "DruidOperatorDeleteFail"
	druidNodeDeleteSuccess druidEventReason = "DruidOperatorDeleteSuccess"
	druidNodeCreateSuccess druidEventReason = "DruidOperatorCreateSuccess"
	druidNodeCreateFail    druidEventReason = "DruidOperatorCreateFail"
	druidNodePatchFail     druidEventReason = "DruidOperatorPatchFail"
	druidNodePatchSucess   druidEventReason = "DruidOperatorPatchSuccess"
	druidObjectListFail    druidEventReason = "DruidOperatorListFail"
>>>>>>> ac5d1c36
)

// Reader Interface
type Reader interface {
	List(ctx context.Context, sdk client.Client, drd *v1alpha1.Druid, selectorLabels map[string]string, emitEvent EventEmitter, emptyListObjFn func() objectList, ListObjFn func(obj runtime.Object) []object) ([]object, error)
	Get(ctx context.Context, sdk client.Client, nodeSpecUniqueStr string, drd *v1alpha1.Druid, emptyObjFn func() object, emitEvent EventEmitter) (object, error)
}

// Writer Interface
type Writer interface {
	Delete(ctx context.Context, sdk client.Client, drd *v1alpha1.Druid, obj object, emitEvent EventEmitter, deleteOptions ...client.DeleteOption) error
	Create(ctx context.Context, sdk client.Client, drd *v1alpha1.Druid, obj object, emitEvent EventEmitter) (DruidNodeStatus, error)
	Update(ctx context.Context, sdk client.Client, drd *v1alpha1.Druid, obj object, emitEvent EventEmitter) (DruidNodeStatus, error)
	Patch(ctx context.Context, sdk client.Client, drd *v1alpha1.Druid, obj object, status bool, patch client.Patch, emitEvent EventEmitter) error
}

//  EventEmitter Interface is a wrapper interface for all the emitter interface druid operator shall support.
//  EventEmitter interface is initalized in druid_controller.go, reconcile method. The interface is passed as an arg to deployDruid(), handler.go
type EventEmitter interface {
	K8sEventEmitter
	GenericEventEmitter
}

// GenericEventEmitter can be used for any case where the state change isn't handled by reader,writer or any custom event.
type GenericEventEmitter interface {
	EmitEventGeneric(obj object, eventReason, msg string, err error)
}

// Methods include an obj and k8s obj, obj is druid CR (runtime.Object) and k8s obj ( object interface )
// K8sEventEmitter will also be displayed in logs of the operator. (only on state change)
// All methods are tied to reader,writer interfaces. Custom errors msg's and msg's are constructed within the methods and are not expected to change.
type K8sEventEmitter interface {
	EmitEventRollingDeployWait(obj, k8sObj object, nodeSpecUniqueStr string)
	EmitEventOnGetError(obj, getObj object, err error)
	EmitEventOnUpdate(obj, updateObj object, err error)
	EmitEventOnDelete(obj, deleteObj object, err error)
	EmitEventOnCreate(obj, createObj object, err error)
	EmitEventOnPatch(obj, patchObj object, err error)
	EmitEventOnList(obj object, listObj objectList, err error)
}

// Object Interface : Wrapper interface includes metav1 object and runtime object interface.
type object interface {
	metav1.Object
	runtime.Object
}

// Object List Interface : Wrapper interface includes metav1 List and runtime object interface.
type objectList interface {
	metav1.ListInterface
	runtime.Object
}

// WriterFuncs struct
type WriterFuncs struct{}

// ReaderFuncs struct
type ReaderFuncs struct{}

// EmitEventFuncs struct
type EmitEventFuncs struct {
	record.EventRecorder
}

// Initalizie Reader
var readers Reader = ReaderFuncs{}

// Initalize Writer
var writers Writer = WriterFuncs{}

// return k8s object type
// Deployment : *v1.Deployment
// StatefulSet: *v1.StatefulSet
func detectType(obj object) string { return reflect.TypeOf(obj).String() }

// Patch method shall patch the status of Obj or the status.
// Pass status as true to patch the object status.
// NOTE: Not logging on patch success, it shall keep logging on each reconcile
func (f WriterFuncs) Patch(ctx context.Context, sdk client.Client, drd *v1alpha1.Druid, obj object, status bool, patch client.Patch, emitEvent EventEmitter) error {

	if !status {
		if err := sdk.Patch(ctx, obj, patch); err != nil {
			emitEvent.EmitEventOnPatch(drd, obj, err)
			return err
		}
	} else {
		if err := sdk.Status().Patch(ctx, obj, patch); err != nil {
			emitEvent.EmitEventOnPatch(drd, obj, err)
			return err
		}
	}
	return nil
}

// Update Func shall update the Object
func (f WriterFuncs) Update(ctx context.Context, sdk client.Client, drd *v1alpha1.Druid, obj object, emitEvent EventEmitter) (DruidNodeStatus, error) {

	if err := sdk.Update(ctx, obj); err != nil {
		emitEvent.EmitEventOnUpdate(drd, obj, err)
		return "", err
	} else {
		emitEvent.EmitEventOnUpdate(drd, obj, nil)
		return resourceUpdated, nil
	}

}

// Create methods shall create an object, and returns a string, error
func (f WriterFuncs) Create(ctx context.Context, sdk client.Client, drd *v1alpha1.Druid, obj object, emitEvent EventEmitter) (DruidNodeStatus, error) {

	if err := sdk.Create(ctx, obj); err != nil {
		logger.Error(err, err.Error(), "object", stringifyForLogging(obj, drd), "name", drd.Name, "namespace", drd.Namespace, "errorType", apierrors.ReasonForError(err))
		emitEvent.EmitEventOnCreate(drd, obj, err)
		return "", err
	} else {
		emitEvent.EmitEventOnCreate(drd, obj, nil)
		return resourceCreated, nil
	}

}

// Delete methods shall delete the object, deleteOptions is a variadic parameter to support various delete options such as cascade deletion.
func (f WriterFuncs) Delete(ctx context.Context, sdk client.Client, drd *v1alpha1.Druid, obj object, emitEvent EventEmitter, deleteOptions ...client.DeleteOption) error {

	if err := sdk.Delete(ctx, obj, deleteOptions...); err != nil {
		emitEvent.EmitEventOnDelete(drd, obj, err)
		return err
	} else {
		emitEvent.EmitEventOnDelete(drd, obj, err)
		return nil
	}
}

// Get methods shall the get the object.
func (f ReaderFuncs) Get(ctx context.Context, sdk client.Client, nodeSpecUniqueStr string, drd *v1alpha1.Druid, emptyObjFn func() object, emitEvent EventEmitter) (object, error) {
	obj := emptyObjFn()

	if err := sdk.Get(ctx, *namespacedName(nodeSpecUniqueStr, drd.Namespace), obj); err != nil {
		emitEvent.EmitEventOnGetError(drd, obj, err)
		return nil, err
	}
	return obj, nil
}

// List methods shall return the list of an object
func (f ReaderFuncs) List(ctx context.Context, sdk client.Client, drd *v1alpha1.Druid, selectorLabels map[string]string, emitEvent EventEmitter, emptyListObjFn func() objectList, ListObjFn func(obj runtime.Object) []object) ([]object, error) {
	listOpts := []client.ListOption{
		client.InNamespace(drd.Namespace),
		client.MatchingLabels(selectorLabels),
	}
	listObj := emptyListObjFn()

	if err := sdk.List(ctx, listObj, listOpts...); err != nil {
		emitEvent.EmitEventOnList(drd, listObj, err)
		return nil, err
	}

	return ListObjFn(listObj), nil
}

// EmitEventRollingDeployWait shall emit an event when the current state of a druid node is rolling deploy
func (e EmitEventFuncs) EmitEventRollingDeployWait(obj, k8sObj object, nodeSpecUniqueStr string) {
	if detectType(k8sObj) == "*v1.StatefulSet" {
		msg := fmt.Sprintf("StatefulSet[%s] roll out is in progress CurrentRevision[%s] != UpdateRevision[%s]", nodeSpecUniqueStr, k8sObj.(*appsv1.StatefulSet).Status.CurrentRevision, k8sObj.(*appsv1.StatefulSet).Status.UpdateRevision)
		e.Event(obj, v1.EventTypeNormal, string(rollingDeployWait), msg)
	} else if detectType(k8sObj) == "*v1.Deployment" {
		msg := fmt.Sprintf("Deployment[%s] roll out is in progress in namespace [%s], ReadyReplicas [%d] != Current Replicas [%d]", k8sObj.(*appsv1.Deployment).Name, k8sObj.GetNamespace(), k8sObj.(*appsv1.Deployment).Status.ReadyReplicas, k8sObj.(*appsv1.Deployment).Status.Replicas)
		e.Event(obj, v1.EventTypeNormal, string(rollingDeployWait), msg)
	}
}

// EmitEventGeneric shall emit a generic event
func (e EmitEventFuncs) EmitEventGeneric(obj object, eventReason, msg string, err error) {
	if err != nil {
		e.Event(obj, v1.EventTypeWarning, eventReason, err.Error())
	} else if msg != "" {
		e.Event(obj, v1.EventTypeNormal, eventReason, msg)

	}
}

// EmitEventOnGetError shall emit event on GET err operation
func (e EmitEventFuncs) EmitEventOnGetError(obj, getObj object, err error) {
	getErr := fmt.Errorf("Failed to get [Object:%s] due to [%s]", getObj.GetName(), err.Error())
	e.Event(obj, v1.EventTypeWarning, string(druidOjectGetFail), getErr.Error())
}

//  EmitEventOnList shall emit event on LIST err operation
func (e EmitEventFuncs) EmitEventOnList(obj object, listObj objectList, err error) {
	if err != nil {
		errMsg := fmt.Errorf("Error listing object [%s] in namespace [%s] due to [%s]", listObj.GetObjectKind().GroupVersionKind().Kind, obj.GetNamespace(), err.Error())
		e.Event(obj, v1.EventTypeWarning, string(druidObjectListFail), errMsg.Error())
	}
}

// EmitEventOnUpdate shall emit event on UPDATE operation
func (e EmitEventFuncs) EmitEventOnUpdate(obj, updateObj object, err error) {
	if err != nil {
		errMsg := fmt.Errorf("Failed to update [%s:%s] due to [%s].", updateObj.GetName(), updateObj.GetObjectKind().GroupVersionKind().Kind, err.Error())
		e.Event(obj, v1.EventTypeWarning, string(druidNodeUpdateFail), errMsg.Error())
	} else {
		msg := fmt.Sprintf("Updated [%s:%s].", updateObj.GetName(), updateObj.GetObjectKind().GroupVersionKind().Kind)
		e.Event(obj, v1.EventTypeNormal, string(druidNodeUpdateSuccess), msg)
	}
}

// EmitEventOnDelete shall emit event on DELETE operation
func (e EmitEventFuncs) EmitEventOnDelete(obj, deleteObj object, err error) {
	if err != nil {
		errMsg := fmt.Errorf("Error deleting object [%s:%s] in namespace [%s] due to [%s]", deleteObj.GetObjectKind().GroupVersionKind().Kind, deleteObj.GetName(), deleteObj.GetNamespace(), err.Error())
		e.Event(obj, v1.EventTypeWarning, string(druidNodeDeleteFail), errMsg.Error())
	} else {
		msg := fmt.Sprintf("Successfully deleted object [%s:%s] in namespace [%s]", deleteObj.GetName(), deleteObj.GetObjectKind().GroupVersionKind().Kind, deleteObj.GetNamespace())
		e.Event(obj, v1.EventTypeNormal, string(druidNodeDeleteSuccess), msg)
	}
}

// EmitEventOnCreate shall emit event on CREATE operation
func (e EmitEventFuncs) EmitEventOnCreate(obj, createObj object, err error) {
	if err != nil {
		errMsg := fmt.Errorf("Error creating object [%s] in namespace [%s:%s] due to [%s]", createObj.GetName(), createObj.GetObjectKind().GroupVersionKind().Kind, createObj.GetNamespace(), err.Error())
		e.Event(obj, v1.EventTypeWarning, string(druidNodeCreateFail), errMsg.Error())
	} else {
		msg := fmt.Sprintf("Successfully created object [%s:%s] in namespace [%s]", createObj.GetName(), createObj.GetObjectKind().GroupVersionKind().Kind, createObj.GetNamespace())
		e.Event(obj, v1.EventTypeNormal, string(druidNodeCreateSuccess), msg)
	}
}

// EmitEventOnPatch shall emit event on PATCH operation
func (e EmitEventFuncs) EmitEventOnPatch(obj, patchObj object, err error) {
	if err != nil {
		errMsg := fmt.Errorf("Error patching object [%s:%s] in namespace [%s] due to [%s]", patchObj.GetName(), patchObj.GetObjectKind().GroupVersionKind().Kind, patchObj.GetNamespace(), err.Error())
		e.Event(obj, v1.EventTypeWarning, string(druidNodePatchFail), errMsg.Error())
	} else {
		msg := fmt.Sprintf("Successfully patched object [%s:%s] in namespace [%s]", patchObj.GetName(), patchObj.GetObjectKind().GroupVersionKind().Kind, patchObj.GetNamespace())
		e.Event(obj, v1.EventTypeNormal, string(druidNodePatchSucess), msg)
	}
}<|MERGE_RESOLUTION|>--- conflicted
+++ resolved
@@ -27,25 +27,6 @@
 // Events emitted should be UpperCamelCaseFormat
 // druidEventreason is the reason this event is generated. druidEventreason should be short and unique
 const (
-<<<<<<< HEAD
-	DruidNodeUpdateFail            string = "UPDATE_FAIL"
-	DruidNodeUpdateSuccess         string = "UPDATE_SUCCESS"
-	DruidNodeRollingDeploymentWait string = "ROLLING_DEPLOYMENT_WAIT"
-	DruidNodeDeleteFail            string = "DELETE_FAIL"
-	DruidNodeDeleteSuccess         string = "DELETE_SUCCESS"
-	DruidNodeCreateSuccess         string = "CREATE_SUCCESS"
-	DruidNodeCreateFail            string = "CREATE_FAIL"
-	DruidNodePatchFail             string = "PATCH_FAIL"
-	DruidSpecInvalid               string = "SPEC_INVALID"
-	DruidNodeRunning               string = "RUNNING"
-	DruidObjectListFail            string = "LIST_FAIL"
-	DruidOjectGetFail              string = "GET_FAIL"
-	DruidFinalizerSuccess          string = "TRIGGER_FINALIZER_SUCCESS"
-	DruidFinalizer                 string = "TRIGGER_FINALIZER"
-	DruidStsResizeFail             string = "STS_PVC_RESIZE_FAIL"
-	DruidStsSizeDetected           string = "STS_SIZE_DETECTED"
-	DruidNodePatchSucess           string = "PATCH_SUCCESS"
-=======
 	rollingDeployWait      druidEventReason = "DruidNodeRollingDeployWait"
 	druidOjectGetFail      druidEventReason = "DruidOperatorGetFail"
 	druidNodeUpdateFail    druidEventReason = "DruidOperatorUpdateFail"
@@ -57,7 +38,6 @@
 	druidNodePatchFail     druidEventReason = "DruidOperatorPatchFail"
 	druidNodePatchSucess   druidEventReason = "DruidOperatorPatchSuccess"
 	druidObjectListFail    druidEventReason = "DruidOperatorListFail"
->>>>>>> ac5d1c36
 )
 
 // Reader Interface
