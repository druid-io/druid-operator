--- conflicted
+++ resolved
@@ -4,14 +4,9 @@
   labels:
     app: druid
     druid_cr: druid-test
-<<<<<<< HEAD
     nodeSpecUniqueStr: brokers
   name: brokers
-=======
-    nodeSpecUniqueStr: druid-druid-test-brokers
     component: broker
-  name: druid-druid-test-brokers
->>>>>>> 264bcfa1
   namespace: test-namespace
   annotations:
     druidOpResourceHash: PSUil0VZr4P6YHR8+EGWPiCSiXg=
@@ -21,5 +16,5 @@
     matchLabels:
       app: druid
       druid_cr: druid-test
-      nodeSpecUniqueStr: druid-druid-test-brokers
+      nodeSpecUniqueStr: brokers
       component: broker