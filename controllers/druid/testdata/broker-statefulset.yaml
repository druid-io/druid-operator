--- conflicted
+++ resolved
@@ -6,12 +6,8 @@
   labels:
     app: druid
     druid_cr: druid-test
-<<<<<<< HEAD
     nodeSpecUniqueStr: brokers
-=======
-    nodeSpecUniqueStr: druid-druid-test-brokers
     component: broker
->>>>>>> 264bcfa1
   annotations:
     druidOpResourceHash: gfGJ6aviJkM512x1ltsWOty2y5M=
 spec:
@@ -21,19 +17,15 @@
     matchLabels:
       app: druid
       druid_cr: druid-test
-      nodeSpecUniqueStr: druid-druid-test-brokers
-<<<<<<< HEAD
+      nodeSpecUniqueStr: brokers
   serviceName: brokers
-=======
       component: broker
-  serviceName: druid-druid-test-brokers
->>>>>>> 264bcfa1
   template:
     metadata:
       labels:
         app: druid
         druid_cr: druid-test
-        nodeSpecUniqueStr: druid-druid-test-brokers
+        nodeSpecUniqueStr: brokers
         component: broker
       annotations:
         key1: value1
