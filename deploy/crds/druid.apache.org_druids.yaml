--- conflicted
+++ resolved
@@ -764,13 +764,10 @@
                 - spec
                 - type
                 type: object
-<<<<<<< HEAD
               deleteOrphanPvc:
                 description: 'Optional: Default is set to true, orphaned ( unmounted
                   pvc''s ) shall be cleaned up by the operator.'
                 type: boolean
-=======
->>>>>>> 6f746403
               disablePVCDeletionFinalizer:
                 description: 'Optional: Default is set to false, pvc shall be deleted
                   on deletion of CR'
